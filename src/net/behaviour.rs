use crate::{
    net::{
        config::NetworkConfig,
        peers::{AddressBook, Event},
    },
    variable::Writer,
    AddressSource, PeerInfo,
};
use fnv::{FnvHashMap, FnvHashSet};
use futures::channel::{
    mpsc::{self, UnboundedSender},
    oneshot,
};
use libipld::{store::StoreParams, Cid, DefaultParams, Result};
#[cfg(feature = "async_global")]
use libp2p::mdns::Mdns;
#[cfg(all(feature = "tokio", not(feature = "async_global")))]
use libp2p::mdns::TokioMdns as Mdns;
use libp2p::{
    core::ConnectedPoint,
    gossipsub::{Gossipsub, GossipsubEvent, GossipsubMessage, IdentTopic, MessageAuthenticity},
    identify,
    kad::{
        record::{store::MemoryStore, Key, Record},
        AddProviderOk, BootstrapOk, GetClosestPeersOk, GetProvidersOk, GetRecordOk, Kademlia,
        KademliaEvent, PeerRecord, PutRecordOk, QueryResult, Quorum,
    },
    mdns::MdnsEvent,
    ping,
    swarm::{
        behaviour::toggle::Toggle, AddressRecord, ConnectionError, ConnectionHandler,
        IntoConnectionHandler, NetworkBehaviour,
    },
    relay::v2::client::{Client as RelayClient, Event as RelayClientEvent, transport::ClientTransport},
    dcutr::behaviour::{Behaviour as Dcutr, Event as DcutrEvent},
    Multiaddr, NetworkBehaviour, PeerId,
};
use libp2p_bitswap::{Bitswap, BitswapEvent, BitswapStore};
use libp2p_broadcast::{Broadcast, BroadcastEvent, Topic};
use std::{collections::HashSet, sync::Arc, time::Duration};
use thiserror::Error;

#[derive(Clone, Copy, Debug, Eq, Hash, PartialEq)]
pub struct QueryId(InnerQueryId);

#[derive(Clone, Copy, Debug, Eq, Hash, PartialEq)]
enum InnerQueryId {
    Bitswap(libp2p_bitswap::QueryId),
    Kad(libp2p::kad::QueryId),
}

impl From<libp2p_bitswap::QueryId> for QueryId {
    fn from(id: libp2p_bitswap::QueryId) -> Self {
        Self(InnerQueryId::Bitswap(id))
    }
}

impl From<libp2p::kad::QueryId> for QueryId {
    fn from(id: libp2p::kad::QueryId) -> Self {
        Self(InnerQueryId::Kad(id))
    }
}

/// An event of a sync query.
#[derive(Debug)]
pub enum SyncEvent {
    /// Signals that the sync query made progress and counts the amount of
    /// subtrees to sync. If it is syncing a linked list, it will always be
    /// 1.
    Progress { missing: usize },
    /// Signals completion of the sync query and if it was completed
    /// successfully.
    Complete(Result<()>),
}

pub type GetChannel = oneshot::Receiver<Result<()>>;
pub type SyncChannel = mpsc::UnboundedReceiver<SyncEvent>;

pub enum QueryChannel {
    Get(oneshot::Sender<Result<()>>),
    Sync(mpsc::UnboundedSender<SyncEvent>),
    Bootstrap(oneshot::Sender<Result<()>>),
    #[allow(dead_code)]
    GetClosestPeers(oneshot::Sender<Result<Vec<PeerId>>>),
    GetProviders(oneshot::Sender<Result<HashSet<PeerId>>>),
    StartProviding(oneshot::Sender<Result<()>>),
    GetRecord(oneshot::Sender<Result<Vec<PeerRecord>>>),
    PutRecord(oneshot::Sender<Result<()>>),
}
#[derive(Clone, Debug, PartialEq)]
pub enum GossipEvent {
    Subscribed(PeerId),
    Message(PeerId, Arc<[u8]>),
    Unsubscribed(PeerId),
}

pub(crate) type MyHandlerError = <<<NetworkBackendBehaviour<DefaultParams> as NetworkBehaviour>
    ::ConnectionHandler as IntoConnectionHandler>::Handler as ConnectionHandler>::Error;

#[derive(NetworkBehaviour)]
pub struct NetworkBackendBehaviour<P: StoreParams> {
    peers: AddressBook,
    kad: Toggle<Kademlia<MemoryStore>>,
    mdns: Toggle<Mdns>,
<<<<<<< HEAD
    ping: Toggle<Ping>,
    relay_client: Toggle<RelayClient>,
    dcutr: Toggle<Dcutr>,
    identify: Toggle<Identify>,
=======
    ping: Toggle<ping::Behaviour>,
    identify: Toggle<identify::Behaviour>,
>>>>>>> 91a34cce
    bitswap: Toggle<Bitswap<P>>,
    gossipsub: Toggle<Gossipsub>,
    broadcast: Toggle<Broadcast>,
}

impl<P: StoreParams> NetworkBackendBehaviour<P> {
    pub fn inject_mdns_event(&mut self, event: MdnsEvent) {
        match event {
            MdnsEvent::Discovered(list) => {
                for (peer_id, addr) in list {
                    self.add_address(&peer_id, addr, AddressSource::Mdns);
                }
            }
            MdnsEvent::Expired(_) => {
                // Ignore expired addresses
            }
        }
    }
}

#[derive(Debug, Error)]
#[error("Protocol `{0}` was disabled in `NetworkConfig`.")]
pub struct DisabledProtocol(&'static str);

#[derive(Debug, Error)]
#[error("Trying to use kad before bootstrap completed successfully.")]
pub struct NotBootstrapped;

#[derive(Debug, Error)]
#[error("{0:?}")]
pub struct KadStoreError(pub libp2p::kad::record::store::Error);

#[derive(Debug, Error)]
#[error("{0:?}")]
pub struct KadBootstrapError(pub libp2p::kad::BootstrapError);

#[derive(Debug, Error)]
#[error("{0:?}")]
pub struct KadGetClosestPeersError(pub libp2p::kad::GetClosestPeersError);

#[derive(Debug, Error)]
#[error("{0:?}")]
pub struct KadGetProvidersError(pub libp2p::kad::GetProvidersError);

#[derive(Debug, Error)]
#[error("{0:?}")]
pub struct KadAddProviderError(pub libp2p::kad::AddProviderError);

#[derive(Debug, Error)]
#[error("{0:?}")]
pub struct KadGetRecordError(pub libp2p::kad::GetRecordError);

#[derive(Debug, Error)]
#[error("{0:?}")]
pub struct KadPutRecordError(pub libp2p::kad::PutRecordError);

impl<P: StoreParams> NetworkBackendBehaviour<P> {
    pub fn inject_kad_event(
        &mut self,
        event: KademliaEvent,
        bootstrap_complete: &mut bool,
        queries: &mut FnvHashMap<QueryId, QueryChannel>,
    ) {
        tracing::trace!("kademlia event {:?}", event);
        if let KademliaEvent::OutboundQueryCompleted { id, result, .. } = event {
            match result {
                QueryResult::Bootstrap(Ok(BootstrapOk { num_remaining, .. })) => {
                    tracing::trace!("remaining {}", num_remaining);
                    if num_remaining == 0 {
                        *bootstrap_complete = true;
                        if let Some(QueryChannel::Bootstrap(ch)) = queries.remove(&id.into()) {
                            ch.send(Ok(())).ok();
                        }
                        self.peers.notify(Event::Bootstrapped);
                    }
                }
                QueryResult::Bootstrap(Err(err)) => {
                    tracing::trace!("{:?}", err);
                    if let Some(QueryChannel::Bootstrap(ch)) = queries.remove(&id.into()) {
                        ch.send(Err(KadBootstrapError(err).into())).ok();
                    }
                }
                QueryResult::GetClosestPeers(Ok(GetClosestPeersOk { peers, .. })) => {
                    if let Some(QueryChannel::GetClosestPeers(ch)) = queries.remove(&id.into()) {
                        ch.send(Ok(peers)).ok();
                    }
                }
                QueryResult::GetClosestPeers(Err(err)) => {
                    tracing::trace!("{:?}", err);
                    if let Some(QueryChannel::GetClosestPeers(ch)) = queries.remove(&id.into()) {
                        ch.send(Err(KadGetClosestPeersError(err).into())).ok();
                    }
                }
                QueryResult::GetProviders(Ok(GetProvidersOk { providers, .. })) => {
                    if let Some(QueryChannel::GetProviders(ch)) = queries.remove(&id.into()) {
                        ch.send(Ok(providers)).ok();
                    }
                }
                QueryResult::GetProviders(Err(err)) => {
                    tracing::trace!("{:?}", err);
                    if let Some(QueryChannel::GetProviders(ch)) = queries.remove(&id.into()) {
                        ch.send(Err(KadGetProvidersError(err).into())).ok();
                    }
                }
                QueryResult::StartProviding(Ok(AddProviderOk { .. })) => {
                    if let Some(QueryChannel::StartProviding(ch)) = queries.remove(&id.into()) {
                        ch.send(Ok(())).ok();
                    }
                }
                QueryResult::StartProviding(Err(err)) => {
                    tracing::trace!("{:?}", err);
                    if let Some(QueryChannel::StartProviding(ch)) = queries.remove(&id.into()) {
                        ch.send(Err(KadAddProviderError(err).into())).ok();
                    }
                }
                QueryResult::RepublishProvider(Ok(_)) => {}
                QueryResult::RepublishProvider(Err(err)) => {
                    tracing::trace!("{:?}", err);
                }
                QueryResult::GetRecord(Ok(GetRecordOk { records, .. })) => {
                    if let Some(QueryChannel::GetRecord(ch)) = queries.remove(&id.into()) {
                        ch.send(Ok(records)).ok();
                    }
                }
                QueryResult::GetRecord(Err(err)) => {
                    tracing::trace!("{:?}", err);
                    if let Some(QueryChannel::GetRecord(ch)) = queries.remove(&id.into()) {
                        ch.send(Err(KadGetRecordError(err).into())).ok();
                    }
                }
                QueryResult::PutRecord(Ok(PutRecordOk { .. })) => {
                    if let Some(QueryChannel::PutRecord(ch)) = queries.remove(&id.into()) {
                        ch.send(Ok(())).ok();
                    }
                }
                QueryResult::PutRecord(Err(err)) => {
                    tracing::trace!("{:?}", err);
                    if let Some(QueryChannel::PutRecord(ch)) = queries.remove(&id.into()) {
                        ch.send(Err(KadPutRecordError(err).into())).ok();
                    }
                }
                QueryResult::RepublishRecord(Ok(_)) => {}
                QueryResult::RepublishRecord(Err(err)) => {
                    tracing::trace!("{:?}", err);
                }
            }
        }
    }
}

impl<P: StoreParams> NetworkBackendBehaviour<P> {
    pub fn inject_bitswap_event(
        &mut self,
        event: BitswapEvent,
        queries: &mut FnvHashMap<QueryId, QueryChannel>,
    ) {
        match event {
            BitswapEvent::Progress(id, missing) => {
                if let Some(QueryChannel::Sync(ch)) = queries.get(&id.into()) {
                    ch.unbounded_send(SyncEvent::Progress { missing }).ok();
                }
            }
            BitswapEvent::Complete(id, result) => match queries.remove(&id.into()) {
                Some(QueryChannel::Get(ch)) => {
                    ch.send(result).ok();
                }
                Some(QueryChannel::Sync(ch)) => {
                    ch.unbounded_send(SyncEvent::Complete(result)).ok();
                }
                _ => {}
            },
        }
    }
}

impl<P: StoreParams> NetworkBackendBehaviour<P> {
    pub fn inject_ping_event(&mut self, event: ping::Event) {
        // Don't really need to do anything here as ping handles disconnecting
        // automatically.
        let peer = event.peer;
        match event.result {
            Ok(ping::Success::Ping { rtt }) => {
                //tracing::trace!("ping: rtt to {} is {} ms", peer, rtt.as_millis());
                self.peers.set_rtt(&peer, Some(rtt));
            }
            Ok(ping::Success::Pong) => {
                //tracing::trace!("ping: pong from {}", peer);
            }
            Err(ping::Failure::Timeout) => {
                tracing::debug!("ping: timeout to {}", peer);
                self.peers.set_rtt(&peer, None);
            }
            Err(ping::Failure::Other { error }) => {
                tracing::info!("ping: failure with {}: {}", peer, error);
                self.peers.set_rtt(&peer, None);
            }
            Err(ping::Failure::Unsupported) => {
                tracing::warn!("ping: {} does not support the ping protocol", peer);
            }
        }
    }
}

impl<P: StoreParams> NetworkBackendBehaviour<P> {
    pub fn inject_id_event(&mut self, event: identify::Event) {
        // When a peer opens a connection we only have it's outgoing address. The
        // identify protocol sends the listening address which needs to be
        // registered with kademlia.
        if let identify::Event::Received { peer_id, info } = event {
            self.peers.set_info(&peer_id, info);
        }
    }
}

impl<P: StoreParams> NetworkBackendBehaviour<P> {
    pub fn inject_relay_client_event(&mut self, event: RelayClientEvent) {
        match event {
            _ => {}
        }
    }
}

impl<P: StoreParams> NetworkBackendBehaviour<P> {
    pub fn inject_dcutr_event(&mut self, event: DcutrEvent) {
        match event {
            _ => {}
        }
    }
}

#[derive(Debug, Error)]
#[error("{0:?}")]
pub struct GossipsubPublishError(pub libp2p::gossipsub::error::PublishError);

impl<P: StoreParams> NetworkBackendBehaviour<P> {
    pub fn inject_gossip_event(
        &mut self,
        event: GossipsubEvent,
        subscriptions: &mut FnvHashMap<String, Vec<mpsc::UnboundedSender<GossipEvent>>>,
    ) {
        match event {
            GossipsubEvent::Message {
                message:
                    GossipsubMessage {
                        data,
                        topic,
                        source,
                        ..
                    },
                propagation_source,
                ..
            } => {
                self.notify_subscribers(
                    &*topic.to_string(),
                    GossipEvent::Message(source.unwrap_or(propagation_source), data.into()),
                    subscriptions,
                );
            }
            GossipsubEvent::Subscribed { peer_id, topic, .. } => {
                self.peers
                    .notify(Event::Subscribed(peer_id, topic.to_string()));

                self.notify_subscribers(
                    &*topic.to_string(),
                    GossipEvent::Subscribed(peer_id),
                    subscriptions,
                );
            }
            GossipsubEvent::Unsubscribed { peer_id, topic, .. } => {
                self.peers
                    .notify(Event::Unsubscribed(peer_id, topic.to_string()));
                self.notify_subscribers(
                    &*topic.to_string(),
                    GossipEvent::Unsubscribed(peer_id),
                    subscriptions,
                );
            }
            GossipsubEvent::GossipsubNotSupported { .. } => {}
        }
    }
}

impl<P: StoreParams> NetworkBackendBehaviour<P> {
    pub fn inject_broadcast_event(
        &mut self,
        event: BroadcastEvent,
        subscriptions: &mut FnvHashMap<String, Vec<mpsc::UnboundedSender<GossipEvent>>>,
    ) {
        match event {
            BroadcastEvent::Received(peer_id, topic, data) => {
                let topic = std::str::from_utf8(&topic).unwrap();
                self.notify_subscribers(topic, GossipEvent::Message(peer_id, data), subscriptions);
            }
            BroadcastEvent::Subscribed(peer_id, topic) => {
                if let Ok(topic) = std::str::from_utf8(&topic) {
                    self.peers.notify(Event::Subscribed(peer_id, topic.into()));
                    self.notify_subscribers(topic, GossipEvent::Subscribed(peer_id), subscriptions);
                }
            }
            BroadcastEvent::Unsubscribed(peer_id, topic) => {
                if let Ok(topic) = std::str::from_utf8(&topic) {
                    self.peers
                        .notify(Event::Unsubscribed(peer_id, topic.into()));
                    self.notify_subscribers(
                        topic,
                        GossipEvent::Unsubscribed(peer_id),
                        subscriptions,
                    );
                }
            }
        }
    }
}

impl<P: StoreParams> NetworkBackendBehaviour<P> {
    /// Create a Kademlia behaviour with the IPFS bootstrap nodes.
    pub fn new<S: BitswapStore<Params = P>>(
        config: &mut NetworkConfig,
        store: S,
        listeners: Writer<FnvHashSet<Multiaddr>>,
        peers: Writer<FnvHashMap<PeerId, PeerInfo>>,
        external: Writer<Vec<AddressRecord>>,
    ) -> Result<(Self, Option<ClientTransport>)> {
        let node_key = libp2p::identity::Keypair::Ed25519(config.node_key.clone());
        let node_name = config.node_name.clone();
        let peer_id = node_key.public().to_peer_id();
        let mdns = if let Some(config) = config.mdns.take() {
            Some(Mdns::new(config)?)
        } else {
            None
        };
        let kad = if let Some(config) = config.kad.take() {
            let kad_store = MemoryStore::with_config(peer_id, config);
            Some(Kademlia::new(peer_id, kad_store))
        } else {
            None
        };
        let ping = config.ping.take().map(ping::Behaviour::new);
        let identify = if let Some(mut config) = config.identify.take() {
            config.local_public_key = node_key.public();
            config.agent_version = node_name;
            Some(identify::Behaviour::new(config))
        } else {
            None
        };
        let gossipsub = if let Some(config) = config.gossipsub.take() {
            let gossipsub = Gossipsub::new(MessageAuthenticity::Signed(node_key), config)
                .map_err(|err| anyhow::anyhow!("{}", err))?;
            Some(gossipsub)
        } else {
            None
        };
        let dcutr = config.dcutr.then(Dcutr::new);
        let (transport, relay_client) = match config.relay_client {
            true => {
                let (transport, client) = RelayClient::new_transport_and_behaviour(peer_id);
                (Some(transport), Some(client))
            },
            false => (None, None)
        };
        let broadcast = config.broadcast.take().map(Broadcast::new);
        let bitswap = config
            .bitswap
            .take()
            .map(|config| Bitswap::new(config, store));
        Ok((Self {
            peers: AddressBook::new(
                peer_id,
                config.port_reuse,
                config.enable_loopback,
                listeners,
                peers,
                external,
            ),
            mdns: mdns.into(),
            kad: kad.into(),
            ping: ping.into(),
            identify: identify.into(),
            bitswap: bitswap.into(),
            gossipsub: gossipsub.into(),
            dcutr: dcutr.into(),
            relay_client: relay_client.into(),
            broadcast: broadcast.into(),
        }, transport))
    }

    pub fn add_address(&mut self, peer_id: &PeerId, addr: Multiaddr, source: AddressSource) {
        if let Some(kad) = self.kad.as_mut() {
            kad.add_address(peer_id, addr.clone());
        }
        self.peers.add_address(peer_id, addr, source);
    }

    pub fn remove_address(&mut self, peer_id: &PeerId, addr: &Multiaddr) {
        self.peers.remove_address(peer_id, addr);
        if let Some(kad) = self.kad.as_mut() {
            kad.remove_address(peer_id, addr);
        }
    }

    pub fn prune_peers(&mut self, min_age: Duration) {
        self.peers.prune_peers(min_age);
    }

    pub fn dial(&mut self, peer_id: &PeerId) {
        self.peers.dial(peer_id);
    }

    pub fn dial_address(&mut self, peer_id: &PeerId, addr: Multiaddr) {
        self.peers.dial_address(peer_id, addr);
    }

    pub(crate) fn connection_closed(
        &mut self,
        peer: PeerId,
        cp: ConnectedPoint,
        num_established: u32,
        error: Option<ConnectionError<MyHandlerError>>,
    ) {
        self.peers
            .connection_closed(peer, cp, num_established, error);
    }

    pub fn bootstrap(
        &mut self,
        queries: &mut FnvHashMap<QueryId, QueryChannel>,
        tx: oneshot::Sender<Result<()>>,
    ) {
        if let Some(kad) = self.kad.as_mut() {
            match kad.bootstrap() {
                Ok(id) => {
                    queries.insert(id.into(), QueryChannel::Bootstrap(tx));
                }
                Err(err) => {
                    tx.send(Err(err.into())).ok();
                }
            }
        } else {
            tx.send(Err(NotBootstrapped.into())).ok();
        }
    }

    // pub fn get_closest_peers<K>(
    //     &mut self,
    //     key: K,
    //     bootstrap_complete: bool,
    //     queries: &mut FnvHashMap<QueryId, QueryChannel>,
    // ) -> GetClosestPeersChannel
    // where
    //     K: Into<BucketKey<K>> + Into<Vec<u8>> + Clone,
    // {
    //     let (tx, rx) = oneshot::channel();
    //     if bootstrap_complete {
    //         if let Some(kad) = self.kad.as_mut() {
    //             let id = kad.get_closest_peers(key);
    //             queries.insert(id.into(), QueryChannel::GetClosestPeers(tx));
    //         }
    //     } else {
    //         tx.send(Err(NotBootstrapped.into())).ok();
    //     }
    //     rx
    // }

    pub fn provide(
        &mut self,
        key: Key,
        bootstrap_complete: bool,
        queries: &mut FnvHashMap<QueryId, QueryChannel>,
        tx: oneshot::Sender<Result<()>>,
    ) {
        if bootstrap_complete {
            if let Some(kad) = self.kad.as_mut() {
                match kad.start_providing(key) {
                    Ok(id) => {
                        queries.insert(id.into(), QueryChannel::StartProviding(tx));
                    }
                    Err(err) => {
                        tx.send(Err(KadStoreError(err).into())).ok();
                    }
                }
            }
        } else {
            tx.send(Err(NotBootstrapped.into())).ok();
        }
    }

    pub fn unprovide(&mut self, key: &Key) {
        if let Some(kad) = self.kad.as_mut() {
            kad.stop_providing(key);
        }
    }

    pub fn providers(
        &mut self,
        key: Key,
        bootstrap_complete: bool,
        queries: &mut FnvHashMap<QueryId, QueryChannel>,
        tx: oneshot::Sender<Result<HashSet<PeerId>>>,
    ) {
        if bootstrap_complete {
            if let Some(kad) = self.kad.as_mut() {
                let id = kad.get_providers(key);
                queries.insert(id.into(), QueryChannel::GetProviders(tx));
            }
        } else {
            tx.send(Err(NotBootstrapped.into())).ok();
        }
    }

    pub fn get_record(
        &mut self,
        key: Key,
        quorum: Quorum,
        bootstrap_complete: bool,
        queries: &mut FnvHashMap<QueryId, QueryChannel>,
        tx: oneshot::Sender<Result<Vec<PeerRecord>>>,
    ) {
        if bootstrap_complete {
            if let Some(kad) = self.kad.as_mut() {
                let id = kad.get_record(key, quorum);
                queries.insert(id.into(), QueryChannel::GetRecord(tx));
            }
        } else {
            tx.send(Err(NotBootstrapped.into())).ok();
        }
    }

    pub fn put_record(
        &mut self,
        record: Record,
        quorum: Quorum,
        bootstrap_complete: bool,
        queries: &mut FnvHashMap<QueryId, QueryChannel>,
        tx: oneshot::Sender<Result<()>>,
    ) {
        if bootstrap_complete {
            if let Some(kad) = self.kad.as_mut() {
                match kad.put_record(record, quorum) {
                    Ok(id) => {
                        queries.insert(id.into(), QueryChannel::PutRecord(tx));
                    }
                    Err(err) => {
                        tx.send(Err(KadStoreError(err).into())).ok();
                    }
                }
            }
        } else {
            tx.send(Err(NotBootstrapped.into())).ok();
        }
    }

    pub fn remove_record(&mut self, key: &Key) {
        if let Some(kad) = self.kad.as_mut() {
            kad.remove_record(key);
        }
    }

    pub fn subscribe(
        &mut self,
        topic: &str,
        subscriptions: &mut FnvHashMap<String, Vec<mpsc::UnboundedSender<GossipEvent>>>,
    ) -> Result<mpsc::UnboundedReceiver<GossipEvent>> {
        if self.gossipsub.as_ref().is_none() && self.broadcast.as_ref().is_none() {
            return Err(DisabledProtocol("gossipsub and broadcast").into());
        }
        let (tx, rx) = mpsc::unbounded();
        if let Some(subscribers) = subscriptions.get_mut(topic) {
            subscribers.push(tx);
        } else {
            let gossip_topic = IdentTopic::new(topic);
            let broadcast_topic = Topic::new(gossip_topic.hash().as_str().as_ref());
            subscriptions.insert(gossip_topic.hash().as_str().to_string(), vec![tx]);
            if let Some(gossipsub) = self.gossipsub.as_mut() {
                gossipsub
                    .subscribe(&gossip_topic)
                    .map_err(|err| anyhow::anyhow!("{:?}", err))?;
            }
            if let Some(broadcast) = self.broadcast.as_mut() {
                broadcast.subscribe(broadcast_topic);
            }
        }
        Ok(rx)
    }

    fn unsubscribe(&mut self, topic: &str) {
        let gossip_topic = IdentTopic::new(topic);
        let broadcast_topic = Topic::new(gossip_topic.hash().as_str().as_ref());
        if let Some(gossipsub) = self.gossipsub.as_mut() {
            if let Err(err) = gossipsub.unsubscribe(&gossip_topic) {
                tracing::trace!("unsubscribing from topic {} failed with {:?}", topic, err);
            }
        }
        if let Some(broadcast) = self.broadcast.as_mut() {
            broadcast.unsubscribe(&broadcast_topic);
        }
    }

    fn notify_subscribers(
        &mut self,
        topic: &str,
        event: GossipEvent,
        subscriptions: &mut FnvHashMap<String, Vec<mpsc::UnboundedSender<GossipEvent>>>,
    ) {
        if let Some(subscribers) = subscriptions.get_mut(topic) {
            subscribers.retain(|subscriber| subscriber.unbounded_send(event.clone()).is_ok());
            if subscribers.is_empty() {
                self.unsubscribe(topic);
                subscriptions.remove(topic);
            }
        }
    }

    pub fn publish(&mut self, topic: &str, msg: Vec<u8>) -> Result<()> {
        use libp2p::gossipsub::error::PublishError;
        if let Some(gossipsub) = self.gossipsub.as_mut() {
            let gossip_topic = IdentTopic::new(topic);
            match gossipsub.publish(gossip_topic, msg) {
                Ok(_) => Ok(()),
                Err(PublishError::InsufficientPeers) => {
                    tracing::trace!("publish: insufficient peers.");
                    Ok(())
                }
                Err(err) => Err(GossipsubPublishError(err).into()),
            }
        } else {
            Err(DisabledProtocol("gossipsub").into())
        }
    }

    pub fn broadcast(&mut self, topic: &str, msg: Vec<u8>) -> Result<()> {
        if let Some(broadcast) = self.broadcast.as_mut() {
            let gossip_topic = IdentTopic::new(topic);
            let broadcast_topic = Topic::new(gossip_topic.hash().as_str().as_ref());
            broadcast.broadcast(&broadcast_topic, msg.into());
            Ok(())
        } else {
            Err(DisabledProtocol("broadcast").into())
        }
    }

    pub fn get(
        &mut self,
        cid: Cid,
        providers: impl Iterator<Item = PeerId>,
        queries: &mut FnvHashMap<QueryId, QueryChannel>,
    ) -> (GetChannel, QueryId) {
        let bitswap = self.bitswap.as_mut().expect("bitswap enabled");
        let (tx, rx) = oneshot::channel();
        let id = bitswap.get(cid, providers);
        queries.insert(id.into(), QueryChannel::Get(tx));
        (rx, id.into())
    }

    pub fn sync(
        &mut self,
        cid: Cid,
        providers: Vec<PeerId>,
        missing: impl Iterator<Item = Cid>,
        queries: &mut FnvHashMap<QueryId, QueryChannel>,
    ) -> (SyncChannel, QueryId) {
        let bitswap = self.bitswap.as_mut().expect("bitswap enabled");
        let (tx, rx) = mpsc::unbounded();
        let id = bitswap.sync(cid, providers, missing);
        queries.insert(id.into(), QueryChannel::Sync(tx));
        (rx, id.into())
    }

    pub fn cancel(&mut self, id: QueryId, queries: &mut FnvHashMap<QueryId, QueryChannel>) {
        queries.remove(&id);
        if let QueryId(InnerQueryId::Bitswap(id)) = id {
            self.bitswap.as_mut().unwrap().cancel(id);
        }
    }

    pub fn swarm_events(&mut self, tx: UnboundedSender<Event>) {
        self.peers.swarm_events(tx)
    }
}<|MERGE_RESOLUTION|>--- conflicted
+++ resolved
@@ -18,6 +18,7 @@
 use libp2p::mdns::TokioMdns as Mdns;
 use libp2p::{
     core::ConnectedPoint,
+    dcutr::behaviour::{Behaviour as Dcutr, Event as DcutrEvent},
     gossipsub::{Gossipsub, GossipsubEvent, GossipsubMessage, IdentTopic, MessageAuthenticity},
     identify,
     kad::{
@@ -27,12 +28,13 @@
     },
     mdns::MdnsEvent,
     ping,
+    relay::v2::client::{
+        transport::ClientTransport, Client as RelayClient, Event as RelayClientEvent,
+    },
     swarm::{
         behaviour::toggle::Toggle, AddressRecord, ConnectionError, ConnectionHandler,
         IntoConnectionHandler, NetworkBehaviour,
     },
-    relay::v2::client::{Client as RelayClient, Event as RelayClientEvent, transport::ClientTransport},
-    dcutr::behaviour::{Behaviour as Dcutr, Event as DcutrEvent},
     Multiaddr, NetworkBehaviour, PeerId,
 };
 use libp2p_bitswap::{Bitswap, BitswapEvent, BitswapStore};
@@ -102,15 +104,10 @@
     peers: AddressBook,
     kad: Toggle<Kademlia<MemoryStore>>,
     mdns: Toggle<Mdns>,
-<<<<<<< HEAD
-    ping: Toggle<Ping>,
+    ping: Toggle<ping::Ping>,
     relay_client: Toggle<RelayClient>,
     dcutr: Toggle<Dcutr>,
-    identify: Toggle<Identify>,
-=======
-    ping: Toggle<ping::Behaviour>,
-    identify: Toggle<identify::Behaviour>,
->>>>>>> 91a34cce
+    identify: Toggle<identify::Identify>,
     bitswap: Toggle<Bitswap<P>>,
     gossipsub: Toggle<Gossipsub>,
     broadcast: Toggle<Broadcast>,
@@ -468,33 +465,36 @@
             true => {
                 let (transport, client) = RelayClient::new_transport_and_behaviour(peer_id);
                 (Some(transport), Some(client))
-            },
-            false => (None, None)
+            }
+            false => (None, None),
         };
         let broadcast = config.broadcast.take().map(Broadcast::new);
         let bitswap = config
             .bitswap
             .take()
             .map(|config| Bitswap::new(config, store));
-        Ok((Self {
-            peers: AddressBook::new(
-                peer_id,
-                config.port_reuse,
-                config.enable_loopback,
-                listeners,
-                peers,
-                external,
-            ),
-            mdns: mdns.into(),
-            kad: kad.into(),
-            ping: ping.into(),
-            identify: identify.into(),
-            bitswap: bitswap.into(),
-            gossipsub: gossipsub.into(),
-            dcutr: dcutr.into(),
-            relay_client: relay_client.into(),
-            broadcast: broadcast.into(),
-        }, transport))
+        Ok((
+            Self {
+                peers: AddressBook::new(
+                    peer_id,
+                    config.port_reuse,
+                    config.enable_loopback,
+                    listeners,
+                    peers,
+                    external,
+                ),
+                mdns: mdns.into(),
+                kad: kad.into(),
+                ping: ping.into(),
+                identify: identify.into(),
+                bitswap: bitswap.into(),
+                gossipsub: gossipsub.into(),
+                dcutr: dcutr.into(),
+                relay_client: relay_client.into(),
+                broadcast: broadcast.into(),
+            },
+            transport,
+        ))
     }
 
     pub fn add_address(&mut self, peer_id: &PeerId, addr: Multiaddr, source: AddressSource) {
