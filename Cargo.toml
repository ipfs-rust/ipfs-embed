[workspace]
members = ["net", "sqlite"]

[package]
name = "ipfs-embed"
version = "0.10.0"
authors = ["David Craven <david@craven.ch>"]
edition = "2018"
license = "MIT OR Apache-2.0"
description = "small embeddable ipfs implementation"
repository = "https://github.com/ipfs-rust/ipfs-embed"

[dependencies]
async-global-executor = "2.0.2"
async-trait = "0.1.42"
fnv = "1.0.7"
<<<<<<< HEAD
futures = "0.3.12"
#ipfs-embed-db = { version = "0.9.0", path = "db" }
ipfs-embed-net = { version = "0.9.0", path = "net" }
ipfs-embed-sqlite = { version = "0.9.0", path = "sqlite" }
libipld = { version = "0.10.0", default-features = false }
prometheus = "0.11.0"
tide = "0.16.0"
tracing = "0.1.23"
=======
futures = "0.3.8"
ipfs-embed-core = { version = "0.10.0", path = "core" }
ipfs-embed-db = { version = "0.10.0", path = "db", optional = true }
ipfs-embed-net = { version = "0.10.0", path = "net", optional = true }
libipld = { version = "0.8.2", default-features = false }
log = "0.4.11"
sled = { version = "0.34.6", optional = true }
>>>>>>> ac5d1f88

[dev-dependencies]
async-std = { version = "1.9.0", features = ["attributes"] }
libipld = { version = "0.10.0", default-features = false, features = ["dag-cbor", "derive"] }
multihash = { version = "0.13.2", default-features = false, features = ["blake3"] }
sled = "0.34.6"
tracing-subscriber = "0.2.15"

[profile.release]
debug = true

[[bench]]
name = "list"
harness = false<|MERGE_RESOLUTION|>--- conflicted
+++ resolved
@@ -14,24 +14,14 @@
 async-global-executor = "2.0.2"
 async-trait = "0.1.42"
 fnv = "1.0.7"
-<<<<<<< HEAD
 futures = "0.3.12"
-#ipfs-embed-db = { version = "0.9.0", path = "db" }
-ipfs-embed-net = { version = "0.9.0", path = "net" }
-ipfs-embed-sqlite = { version = "0.9.0", path = "sqlite" }
+#ipfs-embed-db = { version = "0.10.0", path = "db" }
+ipfs-embed-net = { version = "0.10.0", path = "net" }
+ipfs-embed-sqlite = { version = "0.10.0", path = "sqlite" }
 libipld = { version = "0.10.0", default-features = false }
 prometheus = "0.11.0"
 tide = "0.16.0"
 tracing = "0.1.23"
-=======
-futures = "0.3.8"
-ipfs-embed-core = { version = "0.10.0", path = "core" }
-ipfs-embed-db = { version = "0.10.0", path = "db", optional = true }
-ipfs-embed-net = { version = "0.10.0", path = "net", optional = true }
-libipld = { version = "0.8.2", default-features = false }
-log = "0.4.11"
-sled = { version = "0.34.6", optional = true }
->>>>>>> ac5d1f88
 
 [dev-dependencies]
 async-std = { version = "1.9.0", features = ["attributes"] }
